--- conflicted
+++ resolved
@@ -83,7 +83,7 @@
         elif username and password:
             self.connection_params["basic_auth"] = (username, password)
             
-<<<<<<< HEAD
+
         # Add sensible timeouts
         self.connection_params["request_timeout"] = 30
         self.connection_params["retry_on_timeout"] = True
@@ -117,19 +117,6 @@
             bool: True if connected, False otherwise
         """
         if not self.client:
-=======
-        # Initialize client
-        try:
-            self.es = Elasticsearch(**self.connection_params)
-            logger.info(f"Connected to Elasticsearch: {self.es.info()['version']['number']}")
-        except Exception as e:
-            logger.error(f"Failed to connect to Elasticsearch: {str(e)}")
-            self.es = None
-    
-    def is_connected(self) -> bool:
-        """Check if connected to Elasticsearch"""
-        if not self.es:
->>>>>>> a4fccf4a
             return False
         try:
             return self.es.ping()
@@ -351,9 +338,7 @@
                         }
                     }
                 }
-            }
-<<<<<<< HEAD
-            
+            }            
             # Create the index with both settings and mappings
             self.client.indices.create(
                 index=self.index_name,
@@ -363,19 +348,6 @@
                 }
             )
             logger.info(f"Created index '{self.index_name}' with enhanced mappings and analyzers")
-=======
-        }
-        
-        try:
-            # Check if index exists
-            if self.es.indices.exists(index=self.index_name):
-                logger.info(f"Index '{self.index_name}' already exists")
-                return True
-                
-            # Create the index
-            self.es.indices.create(index=self.index_name, body=mappings)
-            logger.info(f"Created index '{self.index_name}' with mappings")
->>>>>>> a4fccf4a
             return True
         except Exception as e:
             logger.error(f"Failed to create index: {str(e)}")
@@ -396,7 +368,6 @@
             logger.error("Cannot index document: not connected to Elasticsearch")
             return False
             
-<<<<<<< HEAD
         # Make sure the index exists
         if not self.index_exists():
             logger.info(f"Index '{self.index_name}' doesn't exist, creating it")
@@ -407,33 +378,6 @@
         doc_id = document.get("id") or document.get("path") or document.get("filename")
         if not doc_id:
             logger.error("Document must have an 'id', 'path', or 'filename' field")
-=======
-        try:
-            # Make sure the index exists
-            if not self.es.indices.exists(index=self.index_name):
-                self.create_index()
-            
-            # Extract the document ID
-            doc_id = document.get("id", document.get("path", None))
-            if not doc_id:
-                logger.error("Document must have an 'id' or 'path' field")
-                return False
-                
-            # Index the document
-            self.es.index(index=self.index_name, id=doc_id, document=document)
-            logger.info(f"Indexed document with ID: {doc_id}")
-            
-            # Invalidate cache if requested
-            if invalidate_cache:
-                from src.search_engine import search_engine  # Import here to avoid circular imports
-                if hasattr(search_engine, 'cache'):
-                    search_engine.cache.invalidate_all()
-                    logger.info("Invalidated search cache after indexing document")
-            
-            return True
-        except Exception as e:
-            logger.error(f"Failed to index document: {str(e)}")
->>>>>>> a4fccf4a
             return False
             
         self.client.index(index=self.index_name, id=doc_id, document=document)
@@ -458,7 +402,7 @@
             
         if not documents:
             logger.warning("No documents to bulk index")
-<<<<<<< HEAD
+
             return True
             
         # Make sure the index exists
@@ -466,105 +410,6 @@
             logger.info(f"Index '{self.index_name}' doesn't exist, creating it")
             if not self.create_index():
                 return False
-=======
-            return False
-            
-        try:
-            # Make sure the index exists
-            if not self.es.indices.exists(index=self.index_name):
-                self.create_index()
-                
-            # Prepare actions for bulk indexing
-            actions = []
-            for doc in documents:
-                # Extract the document ID
-                doc_id = doc.get("id", doc.get("path", None))
-                if not doc_id:
-                    logger.warning("Skipping document without 'id' or 'path' field")
-                    continue
-                    
-                action = {
-                    "_index": self.index_name,
-                    "_id": doc_id,
-                    "_source": doc
-                }
-                actions.append(action)
-                
-            if not actions:
-                logger.warning("No valid documents to bulk index")
-                return False
-                
-            # Execute bulk indexing
-            result = helpers.bulk(self.es, actions)
-            logger.info(f"Bulk indexed {result[0]} documents")
-            
-            # Invalidate cache if requested
-            if invalidate_cache:
-                from src.search_engine import search_engine  # Import here to avoid circular imports
-                if hasattr(search_engine, 'cache'):
-                    search_engine.cache.invalidate_all()
-                    logger.info("Invalidated search cache after bulk indexing")
-            
-            return True
-        except Exception as e:
-            logger.error(f"Failed to bulk index documents: {str(e)}")
-            return False
-    
-    def update_document(self, doc_id: str, document: Dict[str, Any], invalidate_cache: bool = True) -> bool:
-        """
-        Update an existing document in Elasticsearch.
-        
-        Args:
-            doc_id: The document ID to update
-            document: The document data to update
-            invalidate_cache: Whether to invalidate the search cache after updating
-            
-        Returns:
-            bool: True if successful, False otherwise
-        """
-        if not self.is_connected():
-            logger.error("Cannot update document: not connected to Elasticsearch")
-            return False
-            
-        try:
-            self.es.update(index=self.index_name, id=doc_id, doc=document)
-            logger.info(f"Updated document with ID: {doc_id}")
-            
-            # Invalidate cache if requested
-            if invalidate_cache:
-                from src.search_engine import search_engine  # Import here to avoid circular imports
-                if hasattr(search_engine, 'cache'):
-                    search_engine.cache.invalidate_all()
-                    logger.info("Invalidated search cache after document update")
-            
-            return True
-        except NotFoundError:
-            # Document doesn't exist, index it instead
-            logger.info(f"Document with ID {doc_id} doesn't exist, indexing instead")
-            return self.index_document(document, invalidate_cache)
-        except Exception as e:
-            logger.error(f"Failed to update document: {str(e)}")
-            return False
-    
-    def delete_document(self, doc_id: str, invalidate_cache: bool = True) -> bool:
-        """
-        Delete a document from Elasticsearch.
-        
-        Args:
-            doc_id: The document ID to delete
-            invalidate_cache: Whether to invalidate the search cache after deletion
-            
-        Returns:
-            bool: True if successful, False otherwise
-        """
-        if not self.is_connected():
-            logger.error("Cannot delete document: not connected to Elasticsearch")
-            return False
-            
-        try:
-            self.es.delete(index=self.index_name, id=doc_id)
-            logger.info(f"Deleted document with ID: {doc_id}")
->>>>>>> a4fccf4a
             
         # Process documents in chunks
         actions = []
@@ -585,7 +430,7 @@
         if not actions:
             logger.warning("No valid documents to bulk index")
             return False
-<<<<<<< HEAD
+
             
         # Execute bulk indexing
         success, failed = helpers.bulk(
@@ -597,41 +442,13 @@
         
         logger.info(f"Bulk indexed {success} documents, {len(failed) if failed else 0} failed")
         return success > 0
-=======
-        except Exception as e:
-            logger.error(f"Failed to delete document: {str(e)}")
-            return False
-    
-    def _parse_query(self, query_string: str) -> Dict[str, Any]:
-        """
-        Parse a search query into components for advanced search.
-        Not used in the simple search implementation.
-        
-        Args:
-            query_string: The raw search query string
-            
-        Returns:
-            Dictionary with query components
-        """
-        # This method is no longer used but kept for backward compatibility
-        return {
-            "colors": [],
-            "quoted_phrases": [],
-            "potential_phrases": [],
-            "keywords": [query_string],
-            "concepts": [query_string],
-            "original": query_string
-        }
->>>>>>> a4fccf4a
     
     @retry_on_exception(max_retries=3, retry_interval=1.0)
     def search(self, query: str, limit: int = 20, min_similarity: float = 0.1) -> List[Dict[str, Any]]:
         """
-<<<<<<< HEAD
+
         Enhanced search function using composite query structure
-=======
-        Simple search for images using Elasticsearch.
->>>>>>> a4fccf4a
+
         
         Args:
             query: The search query string
@@ -643,7 +460,6 @@
         """
         if not self.is_connected():
             logger.error("Cannot search: not connected to Elasticsearch")
-<<<<<<< HEAD
             return []
             
         # For empty or wildcard queries
@@ -891,71 +707,17 @@
             results.sort(key=lambda x: x["similarity"], reverse=True)
             
             logger.info(f"Search returned {len(results)} results")
-=======
-            # Use in-memory search instead
-            try:
-                from src.search_engine import search_engine
-                return search_engine._in_memory_search(query, limit)
-            except Exception as e:
-                logger.error(f"Fallback to in-memory search failed: {str(e)}")
-                return []
-        
-        try:
-            # Build a simple query that matches the query term across multiple fields
-            dsl = {
-                "size": limit,
-                "query": {
-                    "bool": {
-                        "should": [
-                            {"match": {"patterns.primary_pattern": query}},
-                            {"match": {"patterns.style_keywords": query}},
-                            {"match": {"patterns.prompt.final_prompt": query}},
-                            {"match": {"colors.dominant_colors.name": query}}
-                        ],
-                        "minimum_should_match": 1
-                    }
-                }
-            }
-            
-            # Execute the search
-            response = self.es.search(index=self.index_name, body=dsl)
-            
-            # Process results
-            results = []
-            for hit in response["hits"]["hits"]:
-                doc = hit["_source"]
-                score = hit["_score"]
-                
-                # Normalize the score to 0-1 range for consistency
-                normalized_score = min(score / 10.0, 1.0)
-                
-                # Skip results with score below threshold
-                if normalized_score < min_similarity:
-                    continue
-                    
-                # Add score to the document
-                doc["similarity"] = normalized_score
-                
-                results.append(doc)
-                
-            logger.info(f"Elasticsearch search for '{query}' found {len(results)} results")
->>>>>>> a4fccf4a
             return results
             
         except Exception as e:
-<<<<<<< HEAD
             search_time = time.time() - start_time
             logger.error(f"Search failed after {search_time:.2f}s: {str(e)}")
-=======
-            logger.error(f"Elasticsearch search error: {str(e)}")
->>>>>>> a4fccf4a
             return []
     
     @retry_on_exception(max_retries=3, retry_interval=1.0)
     def find_similar(self, embedding=None, limit=20, min_similarity=0.1, exclude_id=None, 
                    text_query=None):
         """
-<<<<<<< HEAD
         Find similar documents based on text query or vector similarity
         
         Args:
@@ -964,19 +726,7 @@
             min_similarity: Minimum similarity score threshold
             exclude_id: ID of image to exclude from results
             text_query: Text query for searching
-            
-=======
-        Log query details for debugging.
-        Not used in the simple search implementation.
-        """
-        pass
-    
-    def rebuild_index(self) -> bool:
-        """
-        Rebuild the index with new mappings and reindex all documents.
-        This is required after changing analyzers or mappings.
-        
->>>>>>> a4fccf4a
+
         Returns:
             List of documents sorted by similarity
         """
@@ -984,20 +734,10 @@
             logger.error("Cannot perform similarity search: not connected to Elasticsearch")
             return []
             
-<<<<<<< HEAD
+
         # Build the main query
         if text_query:
             logger.info(f"Performing enhanced text-based similarity search for: '{text_query}'")
-=======
-        try:
-            # Check if index exists
-            if not self.es.indices.exists(index=self.index_name):
-                logger.info(f"Index '{self.index_name}' doesn't exist, creating it")
-                return self.create_index()
-                
-            # Create a temporary index name
-            temp_index = f"{self.index_name}_temp"
->>>>>>> a4fccf4a
             
             # Split query into terms for better matching control
             query_terms = [term.strip() for term in text_query.split() if term.strip()]
@@ -1016,7 +756,6 @@
                 }
             })
             
-<<<<<<< HEAD
             should_clauses.append({
                 "match": {
                     "patterns.primary_pattern.raw": {
@@ -1044,19 +783,6 @@
                     "boost": 3.0
                 }
             })
-=======
-            # 2. Count documents in the original index
-            count_request = self.es.count(index=self.index_name)
-            total_docs = count_request["count"]
-            
-            if total_docs == 0:
-                logger.info("No documents to reindex. Deleting old index and creating new one.")
-                self.es.indices.delete(index=self.index_name)
-                self.index_name = temp_index
-                return True
-                
-            logger.info(f"Reindexing {total_docs} documents from '{self.index_name}' to '{temp_index}'")
->>>>>>> a4fccf4a
             
             # Nested queries for content details and stylistic attributes
             should_clauses.append({
@@ -1091,7 +817,7 @@
                 }
             })
             
-<<<<<<< HEAD
+
             # Add dominant color search
             should_clauses.append({
                 "nested": {
@@ -1188,30 +914,7 @@
                     {"term": {"id": exclude_id}},
                     {"term": {"filename": exclude_id}},
                     {"term": {"path": exclude_id}}
-=======
-            # Execute reindex
-            self.es.reindex(body=reindex_body, wait_for_completion=True)
-            
-            # 4. Verify new index has all documents
-            new_count_request = self.es.count(index=temp_index)
-            new_total_docs = new_count_request["count"]
-            
-            if new_total_docs != total_docs:
-                logger.error(f"Document count mismatch after reindexing: {total_docs} vs {new_total_docs}")
-                # Clean up temp index
-                self.es.indices.delete(index=temp_index)
-                return False
-                
-            # 5. Delete the old index
-            logger.info(f"Reindexing complete. Deleting old index '{self.index_name}'")
-            self.es.indices.delete(index=self.index_name)
-            
-            # 6. Create an alias from the old name to the new index
-            logger.info(f"Creating alias from '{self.index_name}' to '{temp_index}'")
-            self.es.indices.update_aliases(body={
-                "actions": [
-                    {"add": {"index": temp_index, "alias": self.index_name}}
->>>>>>> a4fccf4a
+
                 ]
             elif "script_score" in query_body:
                 # For vector search
@@ -1285,29 +988,6 @@
             return results
             
         except Exception as e:
-<<<<<<< HEAD
             search_time = time.time() - start_time
             logger.error(f"Similarity search failed after {search_time:.2f}s: {str(e)}")
-            return [] 
-=======
-            logger.error(f"Failed to rebuild index: {str(e)}")
-            return False
-    
-    def explain_search_result(self, doc_id: str, query: str) -> Dict[str, Any]:
-        """
-        Explain why a document matched a query. Kept for backward compatibility.
-        Not used in the simple search implementation.
-        
-        Args:
-            doc_id: The document ID to explain
-            query: The query to explain against
-            
-        Returns:
-            Dictionary with explanation details
-        """
-        return {
-            "doc_id": doc_id,
-            "query": query,
-            "explanation": "Simple search doesn't support detailed explanations"
-        } 
->>>>>>> a4fccf4a
+            return [] 