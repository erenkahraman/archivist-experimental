--- conflicted
+++ resolved
@@ -44,17 +44,8 @@
     masked_key = GEMINI_API_KEY[:4] + "..." + GEMINI_API_KEY[-4:] if len(GEMINI_API_KEY) >= 8 else "INVALID_KEY"
     logger.info(f"Using Gemini API key: {masked_key}")
 
-<<<<<<< HEAD
+
 # Create API blueprint
-=======
-# Initialize search engine with Gemini API key - shared instance
-search_engine = SearchEngine(gemini_api_key=GEMINI_API_KEY)
-
-# Export the search_engine instance for use in app.py
-__all__ = ['api', 'search_engine', 'create_app', 'DEBUG']
-
-# Create a Flask Blueprint
->>>>>>> a4fccf4a
 api = Blueprint('api', __name__)
 
 # Import SearchEngine to set up search functionality
